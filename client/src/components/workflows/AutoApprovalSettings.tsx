--- conflicted
+++ resolved
@@ -1,257 +1,251 @@
-import React, { useState } from 'react';
-import { Card, CardContent, CardHeader, CardTitle } from '../../components/ui/Card';
-import Button from '../../components/ui/Button';
-import Input from '../../components/ui/Input';
-import Select from '../../components/ui/Select';
-import Switch from '../../components/ui/Switch';
-import api from '../../utils/api';
-import { workflowSchemas } from '../../validation/schemas';
-import { useValidation } from '../../validation/hooks';
-import { handleApiValidationErrors, getErrorMessage } from '../../validation/utils';
-import ValidatedInput from '../ui/ValidatedInput';
-
-interface AutoApprovalSettingsProps {
-  workflowId: string;  initialSettings: {
-    isRoutineInspection: boolean;
-    autoApprovalEnabled: boolean;
-    autoApprovalRules: {
-      timeRangeStart: string;
-      timeRangeEnd: string;
-      minValue?: number;
-      maxValue?: number;
-      valueField: string;
-      requirePhoto: boolean;
-      frequencyLimit?: number;
-      frequencyPeriod: 'hour' | 'day' | 'week';
-    };
-  };
-  onSettingsUpdate: () => void;
-}
-
-const AutoApprovalSettings: React.FC<AutoApprovalSettingsProps> = ({
-  workflowId,
-  initialSettings,
-  onSettingsUpdate
-}) => {
-  const [settings, setSettings] = useState(initialSettings);
-  const [isSaving, setIsSaving] = useState(false);
-  const [successMessage, setSuccessMessage] = useState('');
-  const [errorMessage, setErrorMessage] = useState('');
-  
-  const handleSettingChange = (key: string, value: any) => {
-    setSettings(prev => ({
-      ...prev,
-      [key]: value
-    }));
-    
-    // Clear messages when settings change
-    setSuccessMessage('');
-    setErrorMessage('');
-  };
-  
-  const handleRuleChange = (key: string, value: any) => {
-    setSettings(prev => ({
-      ...prev,
-      autoApprovalRules: {
-        ...prev.autoApprovalRules,
-        [key]: value
-      }
-    }));
-    
-    // Clear messages when settings change
-    setSuccessMessage('');
-    setErrorMessage('');
-  };
-  
-  const saveSettings = async () => {
-    setIsSaving(true);
-    setSuccessMessage('');
-    setErrorMessage('');
-    
-    try {
-      await api.patch(`/api/workflows/${workflowId}/approval-settings`, settings);
-      setSuccessMessage('Approval settings saved successfully!');
-      onSettingsUpdate();
-      
-      // Clear success message after 3 seconds
-      setTimeout(() => {
-        setSuccessMessage('');
-      }, 3000);
-    } catch (error) {
-      console.error('Error saving approval settings:', error);
-      setErrorMessage('Failed to save settings. Please try again.');
-    } finally {
-      setIsSaving(false);
-    }
-  };
-  
-  return (
-    <Card>
-      <CardHeader>
-        <CardTitle>Approval Settings</CardTitle>
-      </CardHeader>
-      <CardContent className="space-y-6">
-        {successMessage && (
-          <div className="bg-green-50 border-l-4 border-green-500 p-4 mb-4">
-            <div className="flex">
-              <div>
-                <p className="text-sm text-green-700">{successMessage}</p>
-              </div>
-            </div>
-          </div>
-        )}
-        
-        {errorMessage && (
-          <div className="bg-red-50 border-l-4 border-red-500 p-4 mb-4">
-            <div className="flex">
-              <div>
-                <p className="text-sm text-red-700">{errorMessage}</p>
-              </div>
-            </div>
-          </div>
-        )}
-      
-        <div className="space-y-2">
-          <label className="flex items-center justify-between">
-            <span className="text-sm font-medium text-gray-700">Routine Inspection</span>
-            <Switch
-              checked={settings.isRoutineInspection}
-              onChange={(checked) => handleSettingChange('isRoutineInspection', checked)}
-            />
-          </label>
-          <p className="text-xs text-gray-500">Routine inspections (like meter readings) can be processed differently from standard inspections.</p>
-        </div>
-        
-        {settings.isRoutineInspection && (
-          <>
-            <div className="space-y-2">
-              <label className="flex items-center justify-between">
-                <span className="text-sm font-medium text-gray-700">Auto-Approval</span>
-                <Switch
-                  checked={settings.autoApprovalEnabled}
-                  onChange={(checked) => handleSettingChange('autoApprovalEnabled', checked)}
-                />
-              </label>
-              <p className="text-xs text-gray-500">If enabled, inspections meeting criteria will be automatically approved without manual review.</p>
-            </div>
-            
-            {settings.autoApprovalEnabled && (
-              <div className="space-y-4 border border-gray-200 rounded-md p-4 bg-gray-50">
-                <h3 className="text-sm font-medium text-gray-900">Auto-Approval Rules</h3>
-                
-                <div className="grid grid-cols-2 gap-4">
-                  <div>
-                    <label className="block text-xs font-medium text-gray-700 mb-1">Valid Time Start</label>
-                    <Input
-                      type="time"
-                      value={settings.autoApprovalRules.timeRangeStart}
-                      onChange={(e) => handleRuleChange('timeRangeStart', e.target.value)}
-                    />
-                    <p className="mt-1 text-xs text-gray-500">Start of allowed submission time</p>
-                  </div>
-                  <div>
-                    <label className="block text-xs font-medium text-gray-700 mb-1">Valid Time End</label>
-                    <Input
-                      type="time"
-                      value={settings.autoApprovalRules.timeRangeEnd}
-                      onChange={(e) => handleRuleChange('timeRangeEnd', e.target.value)}
-                    />
-                    <p className="mt-1 text-xs text-gray-500">End of allowed submission time</p>
-                  </div>
-                  
-                  <div>
-                    <label className="block text-xs font-medium text-gray-700 mb-1">Min Value</label>
-                    <Input
-                      type="number"
-                      value={settings.autoApprovalRules.minValue || ''}
-                      onChange={(e) => handleRuleChange('minValue', e.target.value ? Number(e.target.value) : undefined)}
-                      placeholder="Optional"
-                    />
-                    <p className="mt-1 text-xs text-gray-500">Minimum allowed value (e.g., meter reading)</p>
-                  </div>
-                  
-                  <div>
-                    <label className="block text-xs font-medium text-gray-700 mb-1">Max Value</label>
-                    <Input
-                      type="number"
-                      value={settings.autoApprovalRules.maxValue || ''}
-                      onChange={(e) => handleRuleChange('maxValue', e.target.value ? Number(e.target.value) : undefined)}
-                      placeholder="Optional"
-                    />
-                    <p className="mt-1 text-xs text-gray-500">Maximum allowed value (e.g., meter reading)</p>
-                  </div>
-                  
-                  <div>
-                    <label className="block text-xs font-medium text-gray-700 mb-1">Field to Check</label>
-                    <Input
-                      type="text"
-                      value={settings.autoApprovalRules.valueField}
-                      onChange={(e) => handleRuleChange('valueField', e.target.value)}
-                      placeholder="e.g., responseText"
-                    />
-                    <p className="mt-1 text-xs text-gray-500">Field name containing the value to check</p>
-                  </div>
-                  
-                  <div className="col-span-2">
-                    <label className="flex items-center justify-between">
-                      <span className="text-xs font-medium text-gray-700">Require Photo</span>
-                      <Switch
-                        checked={settings.autoApprovalRules.requirePhoto}
-                        onChange={(checked) => handleRuleChange('requirePhoto', checked)}
-                      />
-                    </label>
-                    <p className="text-xs text-gray-500">Require attached media for auto-approval</p>
-                  </div>
-                  
-                  <div>
-                    <label className="block text-xs font-medium text-gray-700 mb-1">Submission Frequency Limit</label>
-                    <Input
-                      type="number"
-                      value={settings.autoApprovalRules.frequencyLimit || ''}
-                      onChange={(e) => handleRuleChange('frequencyLimit', e.target.value ? Number(e.target.value) : undefined)}
-                      placeholder="Optional"
-                    />
-                    <p className="mt-1 text-xs text-gray-500">Max submissions allowed in the period</p>
-                  </div>
-                  
-                  <div>
-                    <label className="block text-xs font-medium text-gray-700 mb-1">Frequency Period</label>
-                    <Select
-                      options={[
-                        { value: 'hour', label: 'Per Hour' },
-                        { value: 'day', label: 'Per Day' },
-                        { value: 'week', label: 'Per Week' }
-                      ]}
-                      value={settings.autoApprovalRules.frequencyPeriod}
-                      onChange={(value) => handleRuleChange('frequencyPeriod', value)}
-                    />
-                    <p className="mt-1 text-xs text-gray-500">Time period for frequency limit</p>
-                  </div>
-<<<<<<< HEAD
-                </div>
-              </div>
-            )}
-            </>
-=======
-                </div>              </div>
-            )}
-          </>
->>>>>>> 8f1c89d4
-        )}
-        
-        <div className="flex justify-end pt-4">
-          <Button
-            variant="primary"
-            onClick={saveSettings}
-            isLoading={isSaving}
-            disabled={isSaving}
-          >
-            Save Settings
-          </Button>
-        </div>
-      </CardContent>
-    </Card>
-  );
-};
-
-export default AutoApprovalSettings;
+import React, { useState } from 'react';
+import { Card, CardContent, CardHeader, CardTitle } from '../../components/ui/Card';
+import Button from '../../components/ui/Button';
+import Input from '../../components/ui/Input';
+import Select from '../../components/ui/Select';
+import Switch from '../../components/ui/Switch';
+import api from '../../utils/api';
+import { workflowSchemas } from '../../validation/schemas';
+import { useValidation } from '../../validation/hooks';
+import { handleApiValidationErrors, getErrorMessage } from '../../validation/utils';
+import ValidatedInput from '../ui/ValidatedInput';
+
+interface AutoApprovalSettingsProps {
+  workflowId: string;  initialSettings: {
+    isRoutineInspection: boolean;
+    autoApprovalEnabled: boolean;
+    autoApprovalRules: {
+      timeRangeStart: string;
+      timeRangeEnd: string;
+      minValue?: number;
+      maxValue?: number;
+      valueField: string;
+      requirePhoto: boolean;
+      frequencyLimit?: number;
+      frequencyPeriod: 'hour' | 'day' | 'week';
+    };
+  };
+  onSettingsUpdate: () => void;
+}
+
+const AutoApprovalSettings: React.FC<AutoApprovalSettingsProps> = ({
+  workflowId,
+  initialSettings,
+  onSettingsUpdate
+}) => {
+  const [settings, setSettings] = useState(initialSettings);
+  const [isSaving, setIsSaving] = useState(false);
+  const [successMessage, setSuccessMessage] = useState('');
+  const [errorMessage, setErrorMessage] = useState('');
+  
+  const handleSettingChange = (key: string, value: any) => {
+    setSettings(prev => ({
+      ...prev,
+      [key]: value
+    }));
+    
+    // Clear messages when settings change
+    setSuccessMessage('');
+    setErrorMessage('');
+  };
+  
+  const handleRuleChange = (key: string, value: any) => {
+    setSettings(prev => ({
+      ...prev,
+      autoApprovalRules: {
+        ...prev.autoApprovalRules,
+        [key]: value
+      }
+    }));
+    
+    // Clear messages when settings change
+    setSuccessMessage('');
+    setErrorMessage('');
+  };
+  
+  const saveSettings = async () => {
+    setIsSaving(true);
+    setSuccessMessage('');
+    setErrorMessage('');
+    
+    try {
+      await api.patch(`/api/workflows/${workflowId}/approval-settings`, settings);
+      setSuccessMessage('Approval settings saved successfully!');
+      onSettingsUpdate();
+      
+      // Clear success message after 3 seconds
+      setTimeout(() => {
+        setSuccessMessage('');
+      }, 3000);
+    } catch (error) {
+      console.error('Error saving approval settings:', error);
+      setErrorMessage('Failed to save settings. Please try again.');
+    } finally {
+      setIsSaving(false);
+    }
+  };
+  
+  return (
+    <Card>
+      <CardHeader>
+        <CardTitle>Approval Settings</CardTitle>
+      </CardHeader>
+      <CardContent className="space-y-6">
+        {successMessage && (
+          <div className="bg-green-50 border-l-4 border-green-500 p-4 mb-4">
+            <div className="flex">
+              <div>
+                <p className="text-sm text-green-700">{successMessage}</p>
+              </div>
+            </div>
+          </div>
+        )}
+        
+        {errorMessage && (
+          <div className="bg-red-50 border-l-4 border-red-500 p-4 mb-4">
+            <div className="flex">
+              <div>
+                <p className="text-sm text-red-700">{errorMessage}</p>
+              </div>
+            </div>
+          </div>
+        )}
+      
+        <div className="space-y-2">
+          <label className="flex items-center justify-between">
+            <span className="text-sm font-medium text-gray-700">Routine Inspection</span>
+            <Switch
+              checked={settings.isRoutineInspection}
+              onChange={(checked) => handleSettingChange('isRoutineInspection', checked)}
+            />
+          </label>
+          <p className="text-xs text-gray-500">Routine inspections (like meter readings) can be processed differently from standard inspections.</p>
+        </div>
+        
+        {settings.isRoutineInspection && (
+          <>
+            <div className="space-y-2">
+              <label className="flex items-center justify-between">
+                <span className="text-sm font-medium text-gray-700">Auto-Approval</span>
+                <Switch
+                  checked={settings.autoApprovalEnabled}
+                  onChange={(checked) => handleSettingChange('autoApprovalEnabled', checked)}
+                />
+              </label>
+              <p className="text-xs text-gray-500">If enabled, inspections meeting criteria will be automatically approved without manual review.</p>
+            </div>
+            
+            {settings.autoApprovalEnabled && (
+              <div className="space-y-4 border border-gray-200 rounded-md p-4 bg-gray-50">
+                <h3 className="text-sm font-medium text-gray-900">Auto-Approval Rules</h3>
+                
+                <div className="grid grid-cols-2 gap-4">
+                  <div>
+                    <label className="block text-xs font-medium text-gray-700 mb-1">Valid Time Start</label>
+                    <Input
+                      type="time"
+                      value={settings.autoApprovalRules.timeRangeStart}
+                      onChange={(e) => handleRuleChange('timeRangeStart', e.target.value)}
+                    />
+                    <p className="mt-1 text-xs text-gray-500">Start of allowed submission time</p>
+                  </div>
+                  <div>
+                    <label className="block text-xs font-medium text-gray-700 mb-1">Valid Time End</label>
+                    <Input
+                      type="time"
+                      value={settings.autoApprovalRules.timeRangeEnd}
+                      onChange={(e) => handleRuleChange('timeRangeEnd', e.target.value)}
+                    />
+                    <p className="mt-1 text-xs text-gray-500">End of allowed submission time</p>
+                  </div>
+                  
+                  <div>
+                    <label className="block text-xs font-medium text-gray-700 mb-1">Min Value</label>
+                    <Input
+                      type="number"
+                      value={settings.autoApprovalRules.minValue || ''}
+                      onChange={(e) => handleRuleChange('minValue', e.target.value ? Number(e.target.value) : undefined)}
+                      placeholder="Optional"
+                    />
+                    <p className="mt-1 text-xs text-gray-500">Minimum allowed value (e.g., meter reading)</p>
+                  </div>
+                  
+                  <div>
+                    <label className="block text-xs font-medium text-gray-700 mb-1">Max Value</label>
+                    <Input
+                      type="number"
+                      value={settings.autoApprovalRules.maxValue || ''}
+                      onChange={(e) => handleRuleChange('maxValue', e.target.value ? Number(e.target.value) : undefined)}
+                      placeholder="Optional"
+                    />
+                    <p className="mt-1 text-xs text-gray-500">Maximum allowed value (e.g., meter reading)</p>
+                  </div>
+                  
+                  <div>
+                    <label className="block text-xs font-medium text-gray-700 mb-1">Field to Check</label>
+                    <Input
+                      type="text"
+                      value={settings.autoApprovalRules.valueField}
+                      onChange={(e) => handleRuleChange('valueField', e.target.value)}
+                      placeholder="e.g., responseText"
+                    />
+                    <p className="mt-1 text-xs text-gray-500">Field name containing the value to check</p>
+                  </div>
+                  
+                  <div className="col-span-2">
+                    <label className="flex items-center justify-between">
+                      <span className="text-xs font-medium text-gray-700">Require Photo</span>
+                      <Switch
+                        checked={settings.autoApprovalRules.requirePhoto}
+                        onChange={(checked) => handleRuleChange('requirePhoto', checked)}
+                      />
+                    </label>
+                    <p className="text-xs text-gray-500">Require attached media for auto-approval</p>
+                  </div>
+                  
+                  <div>
+                    <label className="block text-xs font-medium text-gray-700 mb-1">Submission Frequency Limit</label>
+                    <Input
+                      type="number"
+                      value={settings.autoApprovalRules.frequencyLimit || ''}
+                      onChange={(e) => handleRuleChange('frequencyLimit', e.target.value ? Number(e.target.value) : undefined)}
+                      placeholder="Optional"
+                    />
+                    <p className="mt-1 text-xs text-gray-500">Max submissions allowed in the period</p>
+                  </div>
+                  
+                  <div>
+                    <label className="block text-xs font-medium text-gray-700 mb-1">Frequency Period</label>
+                    <Select
+                      options={[
+                        { value: 'hour', label: 'Per Hour' },
+                        { value: 'day', label: 'Per Day' },
+                        { value: 'week', label: 'Per Week' }
+                      ]}
+                      value={settings.autoApprovalRules.frequencyPeriod}
+                      onChange={(value) => handleRuleChange('frequencyPeriod', value)}
+                    />
+                    <p className="mt-1 text-xs text-gray-500">Time period for frequency limit</p>
+                  </div>
+                </div>
+              </div>
+            )}
+            </>
+        )}
+        
+        <div className="flex justify-end pt-4">
+          <Button
+            variant="primary"
+            onClick={saveSettings}
+            isLoading={isSaving}
+            disabled={isSaving}
+          >
+            Save Settings
+          </Button>
+        </div>
+      </CardContent>
+    </Card>
+  );
+};
+
+export default AutoApprovalSettings;