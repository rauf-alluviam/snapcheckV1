--- conflicted
+++ resolved
@@ -1,133 +1,128 @@
-import React from 'react';
-import { NavLink, useNavigate } from 'react-router-dom';
-import { 
-  LayoutDashboard, 
-  ClipboardList, 
-  Settings, 
-  Users, 
-  Workflow, 
-  FileText, 
-  LogOut,   BarChart4,
-  UserCheck
-} from 'lucide-react';
-import { useAuth } from '../../contexts/AuthContext';
-
-interface NavItemProps {
-  to: string;
-  icon: React.ReactNode;
-  label: string;
-}
-
-const NavItem: React.FC<NavItemProps> = ({ to, icon, label }) => {
-  return (
-    <NavLink
-      to={to}
-      className={({ isActive }) =>
-        `flex items-center px-4 py-3 text-sm font-medium transition-colors ${
-          isActive
-            ? 'bg-blue-50 text-blue-700'
-            : 'text-gray-600 hover:bg-gray-100 hover:text-gray-900'
-        }`
-      }
-    >
-      <span className="mr-3 text-lg">{icon}</span>
-      <span>{label}</span>
-    </NavLink>
-  );
-};
-
-const getInitials = (name: string | undefined) => {
-  if (!name) return '?';
-  return name.charAt(0).toUpperCase();
-};
-
-const Sidebar: React.FC = () => {
-  const { state, logout } = useAuth();
-  const { user } = state;
-  const navigate = useNavigate();
-  
-  // Determine role-based access
-  const isAdmin = user?.role === 'admin';
-  const isApprover = user?.role === 'approver';
-  const isInspector = user?.role === 'inspector';
-
-  const handleLogout = () => {
-    logout();
-    navigate('/login');
-  };
-  return (
-    <div className="hidden md:flex md:flex-col md:w-64 md:fixed md:inset-y-0 border-r border-gray-200 bg-white z-30">
-      <div className="flex flex-col flex-grow pt-5 overflow-y-auto">
-        <div className="flex items-center flex-shrink-0 px-4 mb-5">
-          <span className="text-xl font-bold text-blue-600">SnapCheck </span>
-        </div>
-        <nav className="flex-1 px-2 space-y-1">
-          {/* Common navigation items for all authenticated users */}
-          <NavItem to="/dashboard" icon={<LayoutDashboard size={20} />} label="Dashboard" />
-<<<<<<< HEAD
-          <NavItem to="/inspections" icon={<ClipboardList size={20} />} label="Inspections" />
-            {/* Admin-only navigation items */}          {isAdmin && (
-=======
-          <NavItem to="/inspections" icon={<ClipboardList size={20} />} label="Inspections" />          {/* Admin-only navigation items */}
-          {isAdmin && (
->>>>>>> 8f1c89d4
-            <>
-              <NavItem to="/workflows" icon={<Workflow size={20} />} label="Workflows" />
-              <NavItem to="/reports" icon={<FileText size={20} />} label="Reports" />
-              <NavItem to="/analytics" icon={<BarChart4 size={20} />} label="Analytics" />
-              <NavItem to="/users" icon={<Users size={20} />} label="Users Management" />
-              <NavItem to="/settings" icon={<Settings size={20} />} label="System Settings" />
-            </>
-          )}          {/* Approver-specific navigation items */}
-          {isApprover && (
-            <>
-              <NavItem to="/approvals" icon={<UserCheck size={20} />} label="Approvals" />
-              <NavItem to="/reports" icon={<FileText size={20} />} label="Reports" />
-            </>
-          )}
-          
-          {/* Inspector-specific navigation items */}
-          {isInspector && (
-            <NavItem to="/my-assignments" icon={<ClipboardList size={20} />} label="My Assignments" />
-          )}
-          
-          {/* Settings available to all users but with different views */}
-          {!isAdmin && (
-            <NavItem to="/settings" icon={<Settings size={20} />} label="User Settings" />
-          )}
-        </nav>
-        
-        {/* User profile area */}
-        <div className="flex-shrink-0 p-4 border-t border-gray-200">
-          <div className="flex items-center">
-            <div className="flex-shrink-0">
-              <div className="h-8 w-8 rounded-full bg-blue-100 flex items-center justify-center text-blue-600 font-bold">
-                {getInitials(user?.name)}
-              </div>
-            </div>
-            <div className="ml-3">
-              <p className="text-sm font-medium text-gray-900">{user?.name}</p>
-              <p className="text-xs font-medium text-gray-500 capitalize">
-                {user?.role}                {user?.role === 'admin' && (
-                  <span className="ml-1 inline-flex items-center px-1.5 py-0.5 rounded-full text-xs font-medium bg-red-100 text-red-800">
-                    Admin
-                  </span>
-                )}
-              </p>
-            </div>
-            <button
-              onClick={handleLogout}
-              className="ml-auto flex items-center justify-center h-8 w-8 rounded-full text-gray-400 hover:text-gray-500"
-              title="Logout"
-            >
-              <span className="sr-only">Log out</span>
-              <LogOut size={18} />
-            </button>
-          </div>
-        </div>
-      </div>
-    </div>
-  );
-};
-
+import React from 'react';
+import { NavLink, useNavigate } from 'react-router-dom';
+import { 
+  LayoutDashboard, 
+  ClipboardList, 
+  Settings, 
+  Users, 
+  Workflow, 
+  FileText, 
+  LogOut,   BarChart4,
+  UserCheck
+} from 'lucide-react';
+import { useAuth } from '../../contexts/AuthContext';
+
+interface NavItemProps {
+  to: string;
+  icon: React.ReactNode;
+  label: string;
+}
+
+const NavItem: React.FC<NavItemProps> = ({ to, icon, label }) => {
+  return (
+    <NavLink
+      to={to}
+      className={({ isActive }) =>
+        `flex items-center px-4 py-3 text-sm font-medium transition-colors ${
+          isActive
+            ? 'bg-blue-50 text-blue-700'
+            : 'text-gray-600 hover:bg-gray-100 hover:text-gray-900'
+        }`
+      }
+    >
+      <span className="mr-3 text-lg">{icon}</span>
+      <span>{label}</span>
+    </NavLink>
+  );
+};
+
+const getInitials = (name: string | undefined) => {
+  if (!name) return '?';
+  return name.charAt(0).toUpperCase();
+};
+
+const Sidebar: React.FC = () => {
+  const { state, logout } = useAuth();
+  const { user } = state;
+  const navigate = useNavigate();
+  
+  // Determine role-based access
+  const isAdmin = user?.role === 'admin';
+  const isApprover = user?.role === 'approver';
+  const isInspector = user?.role === 'inspector';
+
+  const handleLogout = () => {
+    logout();
+    navigate('/login');
+  };
+  return (
+    <div className="hidden md:flex md:flex-col md:w-64 md:fixed md:inset-y-0 border-r border-gray-200 bg-white z-30">
+      <div className="flex flex-col flex-grow pt-5 overflow-y-auto">
+        <div className="flex items-center flex-shrink-0 px-4 mb-5">
+          <span className="text-xl font-bold text-blue-600">SnapCheck </span>
+        </div>
+        <nav className="flex-1 px-2 space-y-1">
+          {/* Common navigation items for all authenticated users */}
+          <NavItem to="/dashboard" icon={<LayoutDashboard size={20} />} label="Dashboard" />
+          <NavItem to="/inspections" icon={<ClipboardList size={20} />} label="Inspections" />
+            {/* Admin-only navigation items */}          {isAdmin && (
+            <>
+              <NavItem to="/workflows" icon={<Workflow size={20} />} label="Workflows" />
+              <NavItem to="/reports" icon={<FileText size={20} />} label="Reports" />
+              <NavItem to="/analytics" icon={<BarChart4 size={20} />} label="Analytics" />
+              <NavItem to="/users" icon={<Users size={20} />} label="Users Management" />
+              <NavItem to="/settings" icon={<Settings size={20} />} label="System Settings" />
+            </>
+          )}          {/* Approver-specific navigation items */}
+          {isApprover && (
+            <>
+              <NavItem to="/approvals" icon={<UserCheck size={20} />} label="Approvals" />
+              <NavItem to="/reports" icon={<FileText size={20} />} label="Reports" />
+            </>
+          )}
+          
+          {/* Inspector-specific navigation items */}
+          {isInspector && (
+            <NavItem to="/my-assignments" icon={<ClipboardList size={20} />} label="My Assignments" />
+          )}
+          
+          {/* Settings available to all users but with different views */}
+          {!isAdmin && (
+            <NavItem to="/settings" icon={<Settings size={20} />} label="User Settings" />
+          )}
+        </nav>
+        
+        {/* User profile area */}
+        <div className="flex-shrink-0 p-4 border-t border-gray-200">
+          <div className="flex items-center">
+            <div className="flex-shrink-0">
+              <div className="h-8 w-8 rounded-full bg-blue-100 flex items-center justify-center text-blue-600 font-bold">
+                {getInitials(user?.name)}
+              </div>
+            </div>
+            <div className="ml-3">
+              <p className="text-sm font-medium text-gray-900">{user?.name}</p>
+              <p className="text-xs font-medium text-gray-500 capitalize">
+                {user?.role}                {user?.role === 'admin' && (
+                  <span className="ml-1 inline-flex items-center px-1.5 py-0.5 rounded-full text-xs font-medium bg-red-100 text-red-800">
+                    Admin
+                  </span>
+                )}
+              </p>
+            </div>
+            <button
+              onClick={handleLogout}
+              className="ml-auto flex items-center justify-center h-8 w-8 rounded-full text-gray-400 hover:text-gray-500"
+              title="Logout"
+            >
+              <span className="sr-only">Log out</span>
+              <LogOut size={18} />
+            </button>
+          </div>
+        </div>
+      </div>
+    </div>
+  );
+};
+
 export default Sidebar;