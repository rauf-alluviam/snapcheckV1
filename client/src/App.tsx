--- conflicted
+++ resolved
@@ -1,177 +1,169 @@
-import { BrowserRouter as Router, Routes, Route, Navigate } from 'react-router-dom';
-import { AuthProvider } from './contexts/AuthContext';
-import { OrganizationProvider } from './contexts/OrganizationContext';
-import Layout from './components/layout/Layout';
-import LoginPage from './pages/Auth/LoginPage';
-import RegisterPage from './pages/Auth/RegisterPage';
-import ForgotPasswordPage from './pages/Auth/ForgotPasswordPage';
-import ResetPasswordPage from './pages/Auth/ResetPasswordPage';
-import ChangePasswordPage from './pages/Auth/ChangePasswordPage';
-import DashboardPage from './pages/Dashboard/DashboardPage';
-import InspectionsPage from './pages/Inspections/InspectionsPage';
-import InspectionDetailPage from './pages/Inspections/InspectionDetailPage';
-import NewInspectionPage from './pages/Inspections/NewInspectionPage';
-<<<<<<< HEAD
-=======
-
->>>>>>> 8f1c89d4
-import WorkflowsPage from './pages/Workflows/WorkflowsPage';
-import WorkflowDetailPage from './pages/Workflows/WorkflowDetailPage';
-import NewWorkflowPage from './pages/Workflows/NewWorkflowPage';
-import EditWorkflowPage from './pages/Workflows/EditWorkflowPage';
-import ReportsPage from './pages/Reports/ReportsPage';
-import AnalyticsPage from './pages/Analytics/AnalyticsPage';
-import UsersPage from './pages/Users/UsersPage';
-import SettingsPage from './pages/Settings/SettingsPage';
-import ProtectedRoute from './components/auth/ProtectedRoute';
-
-function App() {
-  return (
-    <AuthProvider>
-      <OrganizationProvider>
-        <Router>
-          <Routes>            {/* Public routes */}
-            <Route path="/login" element={<LoginPage />} />
-            <Route path="/register" element={<RegisterPage />} />
-            <Route path="/forgot-password" element={<ForgotPasswordPage />} />
-            <Route path="/reset-password/:token" element={<ResetPasswordPage />} />
-            
-            {/* Layout wrapper - Protected */}
-            <Route path="/" element={<ProtectedRoute element={<Layout />} />}>
-              {/* Default route */}
-              <Route index element={<Navigate to="/dashboard" replace />} />
-                  {/* Routes with role-based access */}
-              {/* Dashboard accessible to all authenticated users */}
-              <Route path="dashboard" element={
-                <ProtectedRoute element={<DashboardPage />} />
-              } />
-
-              {/* Inspection routes */}
-              <Route path="inspections" element={
-                <ProtectedRoute 
-                  element={<InspectionsPage />} 
-                  allowedRoles={['admin', 'approver', 'inspector']}
-                />
-              } />            <Route path="inspections/new" element={
-                <ProtectedRoute 
-                  element={<NewInspectionPage />} 
-                  allowedRoles={['admin', 'inspector']}
-                />
-              } />
-              <Route path="inspections/:id" element={
-                <ProtectedRoute 
-                  element={<InspectionDetailPage />} 
-                  allowedRoles={['admin', 'approver', 'inspector']}
-                />
-              } />
-              <Route path="inspections/:id" element={
-                <ProtectedRoute 
-                  element={<NewInspectionPage />} 
-                  allowedRoles={['admin', 'inspector']}
-                />
-              } />
-
-              {/* Workflow routes */}
-              {/* Workflow routes - Admin only */}
-              <Route path="workflows" element={
-                <ProtectedRoute 
-                  element={<WorkflowsPage />} 
-                  allowedRoles={['admin']}
-                />
-              } />
-              <Route path="workflows/:id" element={
-                <ProtectedRoute 
-                  element={<WorkflowDetailPage />} 
-                  allowedRoles={['admin']}
-                />
-              } />
-
-              {/* Reports - Admin and Approver */}
-              <Route path="reports" element={
-                <ProtectedRoute 
-                  element={<ReportsPage />} 
-                  allowedRoles={['admin', 'approver']}
-                />
-              } />
-
-              {/* Analytics - Admin only */}
-              <Route path="analytics" element={
-                <ProtectedRoute 
-                  element={<AnalyticsPage />} 
-                  allowedRoles={['admin']}
-                />
-              } />
-              {/* Admin-only routes */}
-              <Route path="workflows" element={
-                <ProtectedRoute 
-                  element={<WorkflowsPage />} 
-                  allowedRoles={['admin']}
-                />
-              } />              <Route path="workflows/new" element={
-                <ProtectedRoute 
-                  element={<NewWorkflowPage />} 
-                  allowedRoles={['admin']}
-                />
-              } />              <Route path="workflows/:id/edit" element={
-                <ProtectedRoute 
-                  element={<EditWorkflowPage />} 
-                />
-              } />
-              <Route path="workflows/:id" element={
-                <ProtectedRoute 
-                  element={<WorkflowDetailPage />} 
-                />
-              } />
-              <Route path="analytics" element={
-                <ProtectedRoute 
-                  element={<AnalyticsPage />} 
-                  allowedRoles={['admin']}
-                />
-              } />
-              <Route path="users" element={
-                <ProtectedRoute 
-                  element={<UsersPage />} 
-                  allowedRoles={['admin']}
-                />
-              } />
-              
-              {/* Admin and Approver routes */}
-              <Route path="reports" element={
-                <ProtectedRoute 
-                  element={<ReportsPage />} 
-                  allowedRoles={['admin', 'approver']}
-                />
-              } />              {/* Approver-specific routes */}
-              <Route path="approvals" element={
-                <ProtectedRoute 
-                  element={<InspectionsPage />} 
-                  allowedRoles={['admin', 'approver']}
-<<<<<<< HEAD
-                />              } />
-=======
-                />
-              } />
->>>>>>> 8f1c89d4
-              
-              {/* Inspector-specific routes */}
-              <Route path="my-assignments" element={
-                <ProtectedRoute 
-                  element={<InspectionsPage />} 
-                  allowedRoles={['admin', 'approver', 'inspector']}
-                />
-              } />
-                {/* Settings accessible to everyone but with different views */}
-              <Route path="settings" element={<SettingsPage />} />
-              <Route path="change-password" element={<ChangePasswordPage />} />
-            </Route>
-            
-            {/* Fallback route for any unmatched paths */}
-            <Route path="*" element={<Navigate to="/login" replace />} />
-          </Routes>
-        </Router>
-      </OrganizationProvider>
-    </AuthProvider>
-  );
-}
-
+import { BrowserRouter as Router, Routes, Route, Navigate } from 'react-router-dom';
+import { AuthProvider } from './contexts/AuthContext';
+import { OrganizationProvider } from './contexts/OrganizationContext';
+import Layout from './components/layout/Layout';
+import LoginPage from './pages/Auth/LoginPage';
+import RegisterPage from './pages/Auth/RegisterPage';
+import ForgotPasswordPage from './pages/Auth/ForgotPasswordPage';
+import ResetPasswordPage from './pages/Auth/ResetPasswordPage';
+import ChangePasswordPage from './pages/Auth/ChangePasswordPage';
+import DashboardPage from './pages/Dashboard/DashboardPage';
+import InspectionsPage from './pages/Inspections/InspectionsPage';
+import InspectionDetailPage from './pages/Inspections/InspectionDetailPage';
+import NewInspectionPage from './pages/Inspections/NewInspectionPage';
+import WorkflowsPage from './pages/Workflows/WorkflowsPage';
+import WorkflowDetailPage from './pages/Workflows/WorkflowDetailPage';
+import NewWorkflowPage from './pages/Workflows/NewWorkflowPage';
+import EditWorkflowPage from './pages/Workflows/EditWorkflowPage';
+import ReportsPage from './pages/Reports/ReportsPage';
+import AnalyticsPage from './pages/Analytics/AnalyticsPage';
+import UsersPage from './pages/Users/UsersPage';
+import SettingsPage from './pages/Settings/SettingsPage';
+import ProtectedRoute from './components/auth/ProtectedRoute';
+
+function App() {
+  return (
+    <AuthProvider>
+      <OrganizationProvider>
+        <Router>
+          <Routes>            {/* Public routes */}
+            <Route path="/login" element={<LoginPage />} />
+            <Route path="/register" element={<RegisterPage />} />
+            <Route path="/forgot-password" element={<ForgotPasswordPage />} />
+            <Route path="/reset-password/:token" element={<ResetPasswordPage />} />
+            
+            {/* Layout wrapper - Protected */}
+            <Route path="/" element={<ProtectedRoute element={<Layout />} />}>
+              {/* Default route */}
+              <Route index element={<Navigate to="/dashboard" replace />} />
+                  {/* Routes with role-based access */}
+              {/* Dashboard accessible to all authenticated users */}
+              <Route path="dashboard" element={
+                <ProtectedRoute element={<DashboardPage />} />
+              } />
+
+              {/* Inspection routes */}
+              <Route path="inspections" element={
+                <ProtectedRoute 
+                  element={<InspectionsPage />} 
+                  allowedRoles={['admin', 'approver', 'inspector']}
+                />
+              } />            <Route path="inspections/new" element={
+                <ProtectedRoute 
+                  element={<NewInspectionPage />} 
+                  allowedRoles={['admin', 'inspector']}
+                />
+              } />
+              <Route path="inspections/:id" element={
+                <ProtectedRoute 
+                  element={<InspectionDetailPage />} 
+                  allowedRoles={['admin', 'approver', 'inspector']}
+                />
+              } />
+              <Route path="inspections/:id" element={
+                <ProtectedRoute 
+                  element={<NewInspectionPage />} 
+                  allowedRoles={['admin', 'inspector']}
+                />
+              } />
+
+              {/* Workflow routes */}
+              {/* Workflow routes - Admin only */}
+              <Route path="workflows" element={
+                <ProtectedRoute 
+                  element={<WorkflowsPage />} 
+                  allowedRoles={['admin']}
+                />
+              } />
+              <Route path="workflows/:id" element={
+                <ProtectedRoute 
+                  element={<WorkflowDetailPage />} 
+                  allowedRoles={['admin']}
+                />
+              } />
+
+              {/* Reports - Admin and Approver */}
+              <Route path="reports" element={
+                <ProtectedRoute 
+                  element={<ReportsPage />} 
+                  allowedRoles={['admin', 'approver']}
+                />
+              } />
+
+              {/* Analytics - Admin only */}
+              <Route path="analytics" element={
+                <ProtectedRoute 
+                  element={<AnalyticsPage />} 
+                  allowedRoles={['admin']}
+                />
+              } />
+              {/* Admin-only routes */}
+              <Route path="workflows" element={
+                <ProtectedRoute 
+                  element={<WorkflowsPage />} 
+                  allowedRoles={['admin']}
+                />
+              } />              <Route path="workflows/new" element={
+                <ProtectedRoute 
+                  element={<NewWorkflowPage />} 
+                  allowedRoles={['admin']}
+                />
+              } />              <Route path="workflows/:id/edit" element={
+                <ProtectedRoute 
+                  element={<EditWorkflowPage />} 
+                />
+              } />
+              <Route path="workflows/:id" element={
+                <ProtectedRoute 
+                  element={<WorkflowDetailPage />} 
+                />
+              } />
+              <Route path="analytics" element={
+                <ProtectedRoute 
+                  element={<AnalyticsPage />} 
+                  allowedRoles={['admin']}
+                />
+              } />
+              <Route path="users" element={
+                <ProtectedRoute 
+                  element={<UsersPage />} 
+                  allowedRoles={['admin']}
+                />
+              } />
+              
+              {/* Admin and Approver routes */}
+              <Route path="reports" element={
+                <ProtectedRoute 
+                  element={<ReportsPage />} 
+                  allowedRoles={['admin', 'approver']}
+                />
+              } />              {/* Approver-specific routes */}
+              <Route path="approvals" element={
+                <ProtectedRoute 
+                  element={<InspectionsPage />} 
+                  allowedRoles={['admin', 'approver']}
+                />              
+                } />
+              
+              {/* Inspector-specific routes */}
+              <Route path="my-assignments" element={
+                <ProtectedRoute 
+                  element={<InspectionsPage />} 
+                  allowedRoles={['admin', 'approver', 'inspector']}
+                />
+              } />
+                {/* Settings accessible to everyone but with different views */}
+              <Route path="settings" element={<SettingsPage />} />
+              <Route path="change-password" element={<ChangePasswordPage />} />
+            </Route>
+            
+            {/* Fallback route for any unmatched paths */}
+            <Route path="*" element={<Navigate to="/login" replace />} />
+          </Routes>
+        </Router>
+      </OrganizationProvider>
+    </AuthProvider>
+  );
+}
+
 export default App;