--- conflicted
+++ resolved
@@ -1,324 +1,318 @@
-import React, { useState, useEffect } from 'react';
-import { useParams, useNavigate } from 'react-router-dom';
-import { Card, CardContent, CardHeader, CardTitle } from '../../components/ui/Card';
-import Button from '../../components/ui/Button';
-import Badge from '../../components/ui/Badge';
-import { useAuth } from '../../contexts/AuthContext';
-import { FileText, Trash2, Edit, Copy, AlertCircle } from 'lucide-react';
-import Modal from '../../components/ui/Modal';
-import api from '../../utils/api';
-import { Workflow } from '../../types';
-import AutoApprovalSettings from '../../components/workflows/AutoApprovalSettings';
-
-// Mock data for workflow
-const mockWorkflows = [
-  {
-    _id: '1',
-    name: 'Cargo Inspection',
-    category: 'Cargo',
-    description: 'Standard inspection for cargo shipments',
-    steps: [
-      { _id: '1', title: 'Visual Inspection', instructions: 'Check for any visible damage or tampering', mediaRequired: true },
-      { _id: '2', title: 'Weight Verification', instructions: 'Verify weight matches the manifest', mediaRequired: true },
-      { _id: '3', title: 'Seal Check', instructions: 'Confirm all seals are intact and match provided numbers', mediaRequired: false }
-    ],
-    organizationId: '1',
-    createdAt: '2025-03-15T10:00:00Z',
-    updatedAt: '2025-03-15T10:00:00Z'
-  }
-];
-
-const WorkflowDetailPage: React.FC = () => {
-  const { id } = useParams<{ id: string }>();
-  const navigate = useNavigate();  const { state } = useAuth();
-  const { user } = state;
-  const isAdmin = user?.role === 'admin';
-  const [workflow, setWorkflow] = useState<Workflow | null>(null);
-  const [isDeleteModalOpen, setIsDeleteModalOpen] = useState(false);
-  const [isLoading, setIsLoading] = useState(false);
-  const [error, setError] = useState<string | null>(null);
-  
-  // Check if current user can edit this workflow
-  const canEdit = isAdmin || (workflow && workflow.createdBy === user?._id);
-    useEffect(() => {
-    const fetchWorkflow = async () => {
-      try {
-        setIsLoading(true);
-        setError(null);
-        const res = await api.get(`/api/workflows/${id}`);
-        setWorkflow(res.data);
-      } catch (err) {
-        console.error('Error fetching workflow:', err);
-        setError('Failed to load workflow details');
-        
-        // Use mock data as fallback for development
-        const found = mockWorkflows.find(w => w._id === id);
-        setWorkflow(found as any);
-      } finally {
-        setIsLoading(false);
-      }
-    };
-    
-    fetchWorkflow();
-  }, [id]);
-
-  if (isLoading) {
-    return (
-      <div className="flex justify-center items-center min-h-[60vh]">
-        <div className="animate-spin rounded-full h-12 w-12 border-t-2 border-b-2 border-blue-500"></div>
-      </div>
-    );
-  }
-
-  if (error && !workflow) {
-    return (
-      <div className="flex flex-col items-center justify-center min-h-[60vh]">
-        <div className="text-center">
-          <div className="mb-4 flex justify-center">
-            <div className="rounded-full bg-red-100 p-6">
-              <FileText className="h-12 w-12 text-red-600" />
-            </div>
-          </div>
-          <h2 className="text-2xl font-semibold text-gray-900 mb-2">Error Loading Workflow</h2>
-          <p className="text-gray-600 max-w-md mb-6">
-            {error}
-          </p>
-          <Button variant="primary" onClick={() => navigate('/workflows')}>
-            Return to Workflows
-          </Button>
-        </div>
-      </div>
-    );
-  }
-  
-  const handleDelete = async () => {
-    setIsLoading(true);
-    
-    try {
-      await api.delete(`/api/workflows/${id}`);
-      navigate('/workflows');
-    } catch (err) {
-      console.error('Error deleting workflow:', err);
-      alert('Failed to delete workflow. Please try again.');
-    } finally {
-      setIsLoading(false);
-    }
-  };
-  
-  const handleDuplicate = async () => {
-    try {
-      setIsLoading(true);
-      const res = await api.post(`/api/workflows/duplicate/${id}`);
-      navigate(`/workflows/${res.data._id}`);
-    } catch (err) {
-      console.error('Error duplicating workflow:', err);
-      alert('Failed to duplicate workflow. Please try again.');
-    } finally {
-      setIsLoading(false);
-    }
-  };
-  if (!workflow) {
-    return (
-      <div className="flex justify-center items-center min-h-[60vh]">
-        <div className="animate-spin rounded-full h-12 w-12 border-t-2 border-b-2 border-blue-500"></div>
-      </div>
-    );
-  }
-
-  return (
-    <div className="space-y-6">
-      <div className="flex flex-col sm:flex-row sm:items-center sm:justify-between space-y-3 sm:space-y-0">
-        <div>
-          <h1 className="text-2xl font-semibold text-gray-900">{workflow.name}</h1>
-          <div className="flex items-center mt-1">
-            <Badge variant="primary" size="sm">{workflow.category}</Badge>
-            <span className="text-sm text-gray-500 ml-3">
-              Created on {new Date(workflow.createdAt).toLocaleDateString()}
-            </span>
-          </div>
-        </div>        <div className="flex space-x-3">
-          <Button
-            variant="outline"
-            leftIcon={<Copy size={16} />}
-            onClick={handleDuplicate}
-          >
-            Duplicate
-          </Button>
-          {canEdit && (
-            <>
-              <Button
-                variant="outline"
-                leftIcon={<Edit size={16} />}
-                onClick={() => navigate(`/workflows/${id}/edit`)}
-              >
-                Edit
-              </Button>
-              <Button
-                variant="danger"
-                leftIcon={<Trash2 size={16} />}
-                onClick={() => setIsDeleteModalOpen(true)}
-              >
-                Delete
-              </Button>
-            </>
-          )}
-        </div>
-      </div>
-      
-      <Card>
-        <CardHeader>
-          <CardTitle>Description</CardTitle>
-        </CardHeader>
-        <CardContent>
-          <p className="text-gray-700">{workflow.description}</p>
-        </CardContent>
-      </Card>
-      
-      <Card>
-        <CardHeader className="flex flex-row items-center justify-between">
-          <CardTitle>Steps</CardTitle>
-          <span className="text-sm text-gray-500">{workflow.steps.length} steps</span>
-        </CardHeader>
-        <CardContent className="p-0">
-          <div className="divide-y divide-gray-200">
-            {workflow.steps.map((step: any, index: number) => (
-              <div key={step._id} className="p-6">
-                <div className="flex items-start justify-between">
-                  <div>
-                    <h3 className="text-lg font-medium text-gray-900">
-                      {index + 1}. {step.title}
-                    </h3>
-                    <p className="mt-2 text-gray-700">{step.instructions}</p>
-                    
-                    <div className="mt-3 flex items-center">
-                      <Badge 
-                        variant={step.mediaRequired ? 'warning' : 'gray'} 
-                        size="sm"
-                      >
-                        Media {step.mediaRequired ? 'Required' : 'Optional'}
-                      </Badge>
-                    </div>
-                  </div>
-                </div>
-              </div>
-            ))}
-          </div>
-        </CardContent>
-      </Card>
-<<<<<<< HEAD
-        {/* Auto-Approval Settings */}
-      <AutoApprovalSettings
-        workflowId={workflow._id}        initialSettings={{
-=======
-        {/* Auto-Approval Settings */}      <AutoApprovalSettings
-        workflowId={workflow._id}
-        initialSettings={{
->>>>>>> 8f1c89d4
-          isRoutineInspection: workflow.isRoutineInspection || false,
-          autoApprovalEnabled: workflow.autoApprovalEnabled || false,
-          autoApprovalRules: workflow.autoApprovalRules || {
-            timeRangeStart: '00:00',
-            timeRangeEnd: '23:59',
-            valueField: 'responseText',
-            requirePhoto: true,
-            frequencyPeriod: 'day'
-          }
-        }}
-        onSettingsUpdate={() => {
-          // Refresh workflow data when settings are updated
-          const fetchWorkflow = async () => {
-            try {
-              const res = await api.get(`/api/workflows/${id}`);
-              setWorkflow(res.data);
-            } catch (err) {
-              console.error('Error refreshing workflow data:', err);
-            }
-          };
-          fetchWorkflow();
-        }}
-      />
-      
-      <Card>
-        <CardHeader>
-          <CardTitle>Recent Activity</CardTitle>
-        </CardHeader>
-        <CardContent className="p-0">
-          <div className="divide-y divide-gray-200">
-            <div className="p-4 flex items-start">
-              <div className="flex-shrink-0 mr-3">
-                <div className="h-8 w-8 rounded-full bg-blue-100 flex items-center justify-center">
-                  <FileText className="h-4 w-4 text-blue-600" />
-                </div>
-              </div>
-              <div>
-                <p className="text-sm font-medium">Workflow created</p>
-                <p className="text-xs text-gray-500">
-                  {new Date(workflow.createdAt).toLocaleString()}
-                </p>
-              </div>
-            </div>
-            {workflow.createdAt !== workflow.updatedAt && (
-              <div className="p-4 flex items-start">
-                <div className="flex-shrink-0 mr-3">
-                  <div className="h-8 w-8 rounded-full bg-blue-100 flex items-center justify-center">
-                    <Edit className="h-4 w-4 text-blue-600" />
-                  </div>
-                </div>
-                <div>
-                  <p className="text-sm font-medium">Workflow updated</p>
-                  <p className="text-xs text-gray-500">
-                    {new Date(workflow.updatedAt).toLocaleString()}
-                  </p>
-                </div>
-              </div>
-            )}
-          </div>
-        </CardContent>
-      </Card>
-      
-      {/* Delete Confirmation Modal */}
-      <Modal
-        isOpen={isDeleteModalOpen}
-        onClose={() => setIsDeleteModalOpen(false)}
-        title="Delete Workflow"
-        size="sm"
-      >
-        <div className="space-y-4">
-          <div className="bg-red-50 p-4 rounded-md flex">
-            <div className="flex-shrink-0 mr-3">
-              <AlertCircle className="h-5 w-5 text-red-600" />
-            </div>
-            <div>
-              <h3 className="text-sm font-medium text-red-800">Warning</h3>
-              <p className="mt-1 text-sm text-red-700">
-                Deleting this workflow cannot be undone. All associated inspection templates will be removed.
-              </p>
-            </div>
-          </div>
-          
-          <p className="text-gray-700">
-            Are you sure you want to delete <strong>"{workflow.name}"</strong>?
-          </p>
-          
-          <div className="flex justify-end space-x-3">
-            <Button
-              variant="outline"
-              onClick={() => setIsDeleteModalOpen(false)}
-            >
-              Cancel
-            </Button>
-            <Button
-              variant="danger"
-              onClick={handleDelete}
-              isLoading={isLoading}
-            >
-              Delete Workflow
-            </Button>
-          </div>
-        </div>
-      </Modal>
-    </div>
-  );
-};
-
+import React, { useState, useEffect } from 'react';
+import { useParams, useNavigate } from 'react-router-dom';
+import { Card, CardContent, CardHeader, CardTitle } from '../../components/ui/Card';
+import Button from '../../components/ui/Button';
+import Badge from '../../components/ui/Badge';
+import { useAuth } from '../../contexts/AuthContext';
+import { FileText, Trash2, Edit, Copy, AlertCircle } from 'lucide-react';
+import Modal from '../../components/ui/Modal';
+import api from '../../utils/api';
+import { Workflow } from '../../types';
+import AutoApprovalSettings from '../../components/workflows/AutoApprovalSettings';
+
+// Mock data for workflow
+const mockWorkflows = [
+  {
+    _id: '1',
+    name: 'Cargo Inspection',
+    category: 'Cargo',
+    description: 'Standard inspection for cargo shipments',
+    steps: [
+      { _id: '1', title: 'Visual Inspection', instructions: 'Check for any visible damage or tampering', mediaRequired: true },
+      { _id: '2', title: 'Weight Verification', instructions: 'Verify weight matches the manifest', mediaRequired: true },
+      { _id: '3', title: 'Seal Check', instructions: 'Confirm all seals are intact and match provided numbers', mediaRequired: false }
+    ],
+    organizationId: '1',
+    createdAt: '2025-03-15T10:00:00Z',
+    updatedAt: '2025-03-15T10:00:00Z'
+  }
+];
+
+const WorkflowDetailPage: React.FC = () => {
+  const { id } = useParams<{ id: string }>();
+  const navigate = useNavigate();  const { state } = useAuth();
+  const { user } = state;
+  const isAdmin = user?.role === 'admin';
+  const [workflow, setWorkflow] = useState<Workflow | null>(null);
+  const [isDeleteModalOpen, setIsDeleteModalOpen] = useState(false);
+  const [isLoading, setIsLoading] = useState(false);
+  const [error, setError] = useState<string | null>(null);
+  
+  // Check if current user can edit this workflow
+  const canEdit = isAdmin || (workflow && workflow.createdBy === user?._id);
+    useEffect(() => {
+    const fetchWorkflow = async () => {
+      try {
+        setIsLoading(true);
+        setError(null);
+        const res = await api.get(`/api/workflows/${id}`);
+        setWorkflow(res.data);
+      } catch (err) {
+        console.error('Error fetching workflow:', err);
+        setError('Failed to load workflow details');
+        
+        // Use mock data as fallback for development
+        const found = mockWorkflows.find(w => w._id === id);
+        setWorkflow(found as any);
+      } finally {
+        setIsLoading(false);
+      }
+    };
+    
+    fetchWorkflow();
+  }, [id]);
+
+  if (isLoading) {
+    return (
+      <div className="flex justify-center items-center min-h-[60vh]">
+        <div className="animate-spin rounded-full h-12 w-12 border-t-2 border-b-2 border-blue-500"></div>
+      </div>
+    );
+  }
+
+  if (error && !workflow) {
+    return (
+      <div className="flex flex-col items-center justify-center min-h-[60vh]">
+        <div className="text-center">
+          <div className="mb-4 flex justify-center">
+            <div className="rounded-full bg-red-100 p-6">
+              <FileText className="h-12 w-12 text-red-600" />
+            </div>
+          </div>
+          <h2 className="text-2xl font-semibold text-gray-900 mb-2">Error Loading Workflow</h2>
+          <p className="text-gray-600 max-w-md mb-6">
+            {error}
+          </p>
+          <Button variant="primary" onClick={() => navigate('/workflows')}>
+            Return to Workflows
+          </Button>
+        </div>
+      </div>
+    );
+  }
+  
+  const handleDelete = async () => {
+    setIsLoading(true);
+    
+    try {
+      await api.delete(`/api/workflows/${id}`);
+      navigate('/workflows');
+    } catch (err) {
+      console.error('Error deleting workflow:', err);
+      alert('Failed to delete workflow. Please try again.');
+    } finally {
+      setIsLoading(false);
+    }
+  };
+  
+  const handleDuplicate = async () => {
+    try {
+      setIsLoading(true);
+      const res = await api.post(`/api/workflows/duplicate/${id}`);
+      navigate(`/workflows/${res.data._id}`);
+    } catch (err) {
+      console.error('Error duplicating workflow:', err);
+      alert('Failed to duplicate workflow. Please try again.');
+    } finally {
+      setIsLoading(false);
+    }
+  };
+  if (!workflow) {
+    return (
+      <div className="flex justify-center items-center min-h-[60vh]">
+        <div className="animate-spin rounded-full h-12 w-12 border-t-2 border-b-2 border-blue-500"></div>
+      </div>
+    );
+  }
+
+  return (
+    <div className="space-y-6">
+      <div className="flex flex-col sm:flex-row sm:items-center sm:justify-between space-y-3 sm:space-y-0">
+        <div>
+          <h1 className="text-2xl font-semibold text-gray-900">{workflow.name}</h1>
+          <div className="flex items-center mt-1">
+            <Badge variant="primary" size="sm">{workflow.category}</Badge>
+            <span className="text-sm text-gray-500 ml-3">
+              Created on {new Date(workflow.createdAt).toLocaleDateString()}
+            </span>
+          </div>
+        </div>        <div className="flex space-x-3">
+          <Button
+            variant="outline"
+            leftIcon={<Copy size={16} />}
+            onClick={handleDuplicate}
+          >
+            Duplicate
+          </Button>
+          {canEdit && (
+            <>
+              <Button
+                variant="outline"
+                leftIcon={<Edit size={16} />}
+                onClick={() => navigate(`/workflows/${id}/edit`)}
+              >
+                Edit
+              </Button>
+              <Button
+                variant="danger"
+                leftIcon={<Trash2 size={16} />}
+                onClick={() => setIsDeleteModalOpen(true)}
+              >
+                Delete
+              </Button>
+            </>
+          )}
+        </div>
+      </div>
+      
+      <Card>
+        <CardHeader>
+          <CardTitle>Description</CardTitle>
+        </CardHeader>
+        <CardContent>
+          <p className="text-gray-700">{workflow.description}</p>
+        </CardContent>
+      </Card>
+      
+      <Card>
+        <CardHeader className="flex flex-row items-center justify-between">
+          <CardTitle>Steps</CardTitle>
+          <span className="text-sm text-gray-500">{workflow.steps.length} steps</span>
+        </CardHeader>
+        <CardContent className="p-0">
+          <div className="divide-y divide-gray-200">
+            {workflow.steps.map((step: any, index: number) => (
+              <div key={step._id} className="p-6">
+                <div className="flex items-start justify-between">
+                  <div>
+                    <h3 className="text-lg font-medium text-gray-900">
+                      {index + 1}. {step.title}
+                    </h3>
+                    <p className="mt-2 text-gray-700">{step.instructions}</p>
+                    
+                    <div className="mt-3 flex items-center">
+                      <Badge 
+                        variant={step.mediaRequired ? 'warning' : 'gray'} 
+                        size="sm"
+                      >
+                        Media {step.mediaRequired ? 'Required' : 'Optional'}
+                      </Badge>
+                    </div>
+                  </div>
+                </div>
+              </div>
+            ))}
+          </div>
+        </CardContent>
+      </Card>
+        {/* Auto-Approval Settings */}      <AutoApprovalSettings
+        workflowId={workflow._id}
+        initialSettings={{
+          isRoutineInspection: workflow.isRoutineInspection || false,
+          autoApprovalEnabled: workflow.autoApprovalEnabled || false,
+          autoApprovalRules: workflow.autoApprovalRules || {
+            timeRangeStart: '00:00',
+            timeRangeEnd: '23:59',
+            valueField: 'responseText',
+            requirePhoto: true,
+            frequencyPeriod: 'day'
+          }
+        }}
+        onSettingsUpdate={() => {
+          // Refresh workflow data when settings are updated
+          const fetchWorkflow = async () => {
+            try {
+              const res = await api.get(`/api/workflows/${id}`);
+              setWorkflow(res.data);
+            } catch (err) {
+              console.error('Error refreshing workflow data:', err);
+            }
+          };
+          fetchWorkflow();
+        }}
+      />
+      
+      <Card>
+        <CardHeader>
+          <CardTitle>Recent Activity</CardTitle>
+        </CardHeader>
+        <CardContent className="p-0">
+          <div className="divide-y divide-gray-200">
+            <div className="p-4 flex items-start">
+              <div className="flex-shrink-0 mr-3">
+                <div className="h-8 w-8 rounded-full bg-blue-100 flex items-center justify-center">
+                  <FileText className="h-4 w-4 text-blue-600" />
+                </div>
+              </div>
+              <div>
+                <p className="text-sm font-medium">Workflow created</p>
+                <p className="text-xs text-gray-500">
+                  {new Date(workflow.createdAt).toLocaleString()}
+                </p>
+              </div>
+            </div>
+            {workflow.createdAt !== workflow.updatedAt && (
+              <div className="p-4 flex items-start">
+                <div className="flex-shrink-0 mr-3">
+                  <div className="h-8 w-8 rounded-full bg-blue-100 flex items-center justify-center">
+                    <Edit className="h-4 w-4 text-blue-600" />
+                  </div>
+                </div>
+                <div>
+                  <p className="text-sm font-medium">Workflow updated</p>
+                  <p className="text-xs text-gray-500">
+                    {new Date(workflow.updatedAt).toLocaleString()}
+                  </p>
+                </div>
+              </div>
+            )}
+          </div>
+        </CardContent>
+      </Card>
+      
+      {/* Delete Confirmation Modal */}
+      <Modal
+        isOpen={isDeleteModalOpen}
+        onClose={() => setIsDeleteModalOpen(false)}
+        title="Delete Workflow"
+        size="sm"
+      >
+        <div className="space-y-4">
+          <div className="bg-red-50 p-4 rounded-md flex">
+            <div className="flex-shrink-0 mr-3">
+              <AlertCircle className="h-5 w-5 text-red-600" />
+            </div>
+            <div>
+              <h3 className="text-sm font-medium text-red-800">Warning</h3>
+              <p className="mt-1 text-sm text-red-700">
+                Deleting this workflow cannot be undone. All associated inspection templates will be removed.
+              </p>
+            </div>
+          </div>
+          
+          <p className="text-gray-700">
+            Are you sure you want to delete <strong>"{workflow.name}"</strong>?
+          </p>
+          
+          <div className="flex justify-end space-x-3">
+            <Button
+              variant="outline"
+              onClick={() => setIsDeleteModalOpen(false)}
+            >
+              Cancel
+            </Button>
+            <Button
+              variant="danger"
+              onClick={handleDelete}
+              isLoading={isLoading}
+            >
+              Delete Workflow
+            </Button>
+          </div>
+        </div>
+      </Modal>
+    </div>
+  );
+};
+
 export default WorkflowDetailPage;