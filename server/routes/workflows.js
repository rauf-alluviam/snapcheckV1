import express from 'express';
import Workflow from '../models/Workflow.js';
import { auth, isAdmin, sameOrganization, canEditWorkflow } from '../middleware/auth.js';
import { validateWorkflow, validateQuery } from '../validation/middleware.js';

const router = express.Router();

// @route   GET api/workflows
// @desc    Get all workflows for the user's organization
// @access  Private
router.get('/', auth, validateQuery.workflowFilters, async (req, res) => {
  try {
    const workflows = await Workflow.find({ organizationId: req.user.organizationId });
    res.json(workflows);  } catch (err) {
    console.error('Error fetching workflows:', err.message);
    res.status(500).json({ message: 'Server error' });
  }
});

// @route   GET api/workflows/categories
// @desc    Get all unique workflow categories in the organization
// @access  Private
router.get('/categories', auth, async (req, res) => {
  try {
    const uniqueCategories = await Workflow.distinct('category', { organizationId: req.user.organizationId });
    res.json(uniqueCategories);
  } catch (err) {
    console.error('Error fetching workflow categories:', err.message);
    res.status(500).json({ message: 'Server error' });
  }
});

// @route   GET api/workflows/:id
// @desc    Get workflow by ID
// @access  Private
router.get('/:id', auth, async (req, res) => {
  try {
    const workflow = await Workflow.findById(req.params.id);
    
    if (!workflow) {
      return res.status(404).json({ message: 'Workflow not found' });
    }
    
    // Check if user has access to this workflow (same organization)
    if (workflow.organizationId.toString() !== req.user.organizationId) {
      return res.status(403).json({ message: 'Access denied' });
    }
    
    res.json(workflow);
  } catch (err) {
    console.error('Error fetching workflow:', err.message);
    
    if (err.kind === 'ObjectId') {
      return res.status(404).json({ message: 'Workflow not found' });
    }
    
    res.status(500).json({ message: 'Server error' });
  }
});

// @route   POST api/workflows
// @desc    Create a new workflow
// @access  Private (Admin only)
router.post('/', isAdmin, validateWorkflow.create, async (req, res) => {
  try {
    const { name, category, description, steps } = req.body;
    
    // Input is already validated by middleware
      // Create new workflow
    const workflow = new Workflow({
      name,
      category,
      description,
      steps,
      organizationId: req.user.organizationId,
      createdBy: req.user.id
    });
    
    // Save workflow
    await workflow.save();
    
    res.json(workflow);
  } catch (err) {
    console.error('Error creating workflow:', err.message);
    res.status(500).json({ message: 'Server error' });
  }
});

// @route   PUT api/workflows/:id
// @desc    Update a workflow
// @access  Private (Admin or Creator only)
router.put('/:id', canEditWorkflow, validateWorkflow.update, async (req, res) => {
  try {
    const { name, category, description, steps } = req.body;
    
    // Input is already validated by middleware
    
    // Use the workflow from middleware
    let workflow = req.workflow;
    
    // Update workflow
    workflow = await Workflow.findByIdAndUpdate(
      req.params.id,
      { $set: { name, category, description, steps } },
      { new: true }
    );
    
    res.json(workflow);
  } catch (err) {
    console.error('Error updating workflow:', err.message);
    
    if (err.kind === 'ObjectId') {
      return res.status(404).json({ message: 'Workflow not found' });
    }
    
    res.status(500).json({ message: 'Server error' });
  }
});

// @route   DELETE api/workflows/:id
// @desc    Delete a workflow
// @access  Private (Admin or Creator only)
router.delete('/:id', canEditWorkflow, async (req, res) => {
  try {
    // Use the workflow from middleware
    const workflow = req.workflow;
    
    await workflow.deleteOne();
    
    res.json({ message: 'Workflow removed' });
  } catch (err) {
    console.error('Error deleting workflow:', err.message);
    
    if (err.kind === 'ObjectId') {
      return res.status(404).json({ message: 'Workflow not found' });
    }
    
    res.status(500).json({ message: 'Server error' });
  }
});

// @route   POST api/workflows/duplicate/:id
// @desc    Duplicate a workflow
// @access  Private (Admin only)
router.post('/duplicate/:id', isAdmin, async (req, res) => {
  try {
    const workflow = await Workflow.findById(req.params.id);
    
    if (!workflow) {
      return res.status(404).json({ message: 'Workflow not found' });
    }
    
    // Check if user has access to duplicate this workflow (same organization)
    if (workflow.organizationId.toString() !== req.user.organizationId) {
      return res.status(403).json({ message: 'Access denied' });
    }
      // Create new workflow based on the existing one
    const newWorkflow = new Workflow({
      name: `${workflow.name} (Copy)`,
      category: workflow.category,
      description: workflow.description,
      steps: workflow.steps,
      organizationId: req.user.organizationId,
      createdBy: req.user.userId
    });
    
    // Save new workflow
    await newWorkflow.save();
    
    res.json(newWorkflow);
  } catch (err) {
    console.error('Error duplicating workflow:', err.message);
    
    if (err.kind === 'ObjectId') {
      return res.status(404).json({ message: 'Workflow not found' });
    }
      res.status(500).json({ message: 'Server error' });
  }
});

// @route   PATCH api/workflows/:id/approval-settings
// @desc    Update workflow approval settings
// @access  Private (Admin only)
<<<<<<< HEAD
router.patch('/:id/approval-settings', isAdmin, async (req, res) => {
  try {    const {
      isRoutineInspection,
      autoApprovalEnabled,
      autoApprovalRules,
      notificationFrequency
=======
router.patch('/:id/approval-settings', isAdmin, async (req, res) => {  try {
    const {
      isRoutineInspection,
      autoApprovalEnabled,
      autoApprovalRules
>>>>>>> 8f1c89d4
    } = req.body;
    
    const workflow = await Workflow.findById(req.params.id);
    
    if (!workflow) {
      return res.status(404).json({ message: 'Workflow not found' });
    }
    
    // Check if user has access to this workflow (same organization)
    if (workflow.organizationId.toString() !== req.user.organizationId) {
      return res.status(403).json({ message: 'Access denied' });
    }
      // Update workflow properties
    workflow.isRoutineInspection = isRoutineInspection;
    workflow.autoApprovalEnabled = autoApprovalEnabled;
    
    // Update auto approval rules if provided
    if (autoApprovalRules) {
      workflow.autoApprovalRules = {
        timeRangeStart: autoApprovalRules.timeRangeStart || '00:00',
        timeRangeEnd: autoApprovalRules.timeRangeEnd || '23:59',
        minValue: autoApprovalRules.minValue,
        maxValue: autoApprovalRules.maxValue,
        valueField: autoApprovalRules.valueField || 'responseText',
        requirePhoto: typeof autoApprovalRules.requirePhoto === 'boolean' ? autoApprovalRules.requirePhoto : true,
        frequencyLimit: autoApprovalRules.frequencyLimit,
        frequencyPeriod: autoApprovalRules.frequencyPeriod || 'day'      };
    }
    
    // Save the updated workflow
    await workflow.save();
    
    res.json(workflow);
  } catch (err) {
    console.error('Error updating workflow approval settings:', err.message);
    
    if (err.kind === 'ObjectId') {
      return res.status(404).json({ message: 'Workflow not found' });
    }
    
    res.status(500).json({ message: 'Server error' });
  }
});

export default router;<|MERGE_RESOLUTION|>--- conflicted
+++ resolved
@@ -1,242 +1,234 @@
-import express from 'express';
-import Workflow from '../models/Workflow.js';
-import { auth, isAdmin, sameOrganization, canEditWorkflow } from '../middleware/auth.js';
-import { validateWorkflow, validateQuery } from '../validation/middleware.js';
-
-const router = express.Router();
-
-// @route   GET api/workflows
-// @desc    Get all workflows for the user's organization
-// @access  Private
-router.get('/', auth, validateQuery.workflowFilters, async (req, res) => {
-  try {
-    const workflows = await Workflow.find({ organizationId: req.user.organizationId });
-    res.json(workflows);  } catch (err) {
-    console.error('Error fetching workflows:', err.message);
-    res.status(500).json({ message: 'Server error' });
-  }
-});
-
-// @route   GET api/workflows/categories
-// @desc    Get all unique workflow categories in the organization
-// @access  Private
-router.get('/categories', auth, async (req, res) => {
-  try {
-    const uniqueCategories = await Workflow.distinct('category', { organizationId: req.user.organizationId });
-    res.json(uniqueCategories);
-  } catch (err) {
-    console.error('Error fetching workflow categories:', err.message);
-    res.status(500).json({ message: 'Server error' });
-  }
-});
-
-// @route   GET api/workflows/:id
-// @desc    Get workflow by ID
-// @access  Private
-router.get('/:id', auth, async (req, res) => {
-  try {
-    const workflow = await Workflow.findById(req.params.id);
-    
-    if (!workflow) {
-      return res.status(404).json({ message: 'Workflow not found' });
-    }
-    
-    // Check if user has access to this workflow (same organization)
-    if (workflow.organizationId.toString() !== req.user.organizationId) {
-      return res.status(403).json({ message: 'Access denied' });
-    }
-    
-    res.json(workflow);
-  } catch (err) {
-    console.error('Error fetching workflow:', err.message);
-    
-    if (err.kind === 'ObjectId') {
-      return res.status(404).json({ message: 'Workflow not found' });
-    }
-    
-    res.status(500).json({ message: 'Server error' });
-  }
-});
-
-// @route   POST api/workflows
-// @desc    Create a new workflow
-// @access  Private (Admin only)
-router.post('/', isAdmin, validateWorkflow.create, async (req, res) => {
-  try {
-    const { name, category, description, steps } = req.body;
-    
-    // Input is already validated by middleware
-      // Create new workflow
-    const workflow = new Workflow({
-      name,
-      category,
-      description,
-      steps,
-      organizationId: req.user.organizationId,
-      createdBy: req.user.id
-    });
-    
-    // Save workflow
-    await workflow.save();
-    
-    res.json(workflow);
-  } catch (err) {
-    console.error('Error creating workflow:', err.message);
-    res.status(500).json({ message: 'Server error' });
-  }
-});
-
-// @route   PUT api/workflows/:id
-// @desc    Update a workflow
-// @access  Private (Admin or Creator only)
-router.put('/:id', canEditWorkflow, validateWorkflow.update, async (req, res) => {
-  try {
-    const { name, category, description, steps } = req.body;
-    
-    // Input is already validated by middleware
-    
-    // Use the workflow from middleware
-    let workflow = req.workflow;
-    
-    // Update workflow
-    workflow = await Workflow.findByIdAndUpdate(
-      req.params.id,
-      { $set: { name, category, description, steps } },
-      { new: true }
-    );
-    
-    res.json(workflow);
-  } catch (err) {
-    console.error('Error updating workflow:', err.message);
-    
-    if (err.kind === 'ObjectId') {
-      return res.status(404).json({ message: 'Workflow not found' });
-    }
-    
-    res.status(500).json({ message: 'Server error' });
-  }
-});
-
-// @route   DELETE api/workflows/:id
-// @desc    Delete a workflow
-// @access  Private (Admin or Creator only)
-router.delete('/:id', canEditWorkflow, async (req, res) => {
-  try {
-    // Use the workflow from middleware
-    const workflow = req.workflow;
-    
-    await workflow.deleteOne();
-    
-    res.json({ message: 'Workflow removed' });
-  } catch (err) {
-    console.error('Error deleting workflow:', err.message);
-    
-    if (err.kind === 'ObjectId') {
-      return res.status(404).json({ message: 'Workflow not found' });
-    }
-    
-    res.status(500).json({ message: 'Server error' });
-  }
-});
-
-// @route   POST api/workflows/duplicate/:id
-// @desc    Duplicate a workflow
-// @access  Private (Admin only)
-router.post('/duplicate/:id', isAdmin, async (req, res) => {
-  try {
-    const workflow = await Workflow.findById(req.params.id);
-    
-    if (!workflow) {
-      return res.status(404).json({ message: 'Workflow not found' });
-    }
-    
-    // Check if user has access to duplicate this workflow (same organization)
-    if (workflow.organizationId.toString() !== req.user.organizationId) {
-      return res.status(403).json({ message: 'Access denied' });
-    }
-      // Create new workflow based on the existing one
-    const newWorkflow = new Workflow({
-      name: `${workflow.name} (Copy)`,
-      category: workflow.category,
-      description: workflow.description,
-      steps: workflow.steps,
-      organizationId: req.user.organizationId,
-      createdBy: req.user.userId
-    });
-    
-    // Save new workflow
-    await newWorkflow.save();
-    
-    res.json(newWorkflow);
-  } catch (err) {
-    console.error('Error duplicating workflow:', err.message);
-    
-    if (err.kind === 'ObjectId') {
-      return res.status(404).json({ message: 'Workflow not found' });
-    }
-      res.status(500).json({ message: 'Server error' });
-  }
-});
-
-// @route   PATCH api/workflows/:id/approval-settings
-// @desc    Update workflow approval settings
-// @access  Private (Admin only)
-<<<<<<< HEAD
-router.patch('/:id/approval-settings', isAdmin, async (req, res) => {
-  try {    const {
-      isRoutineInspection,
-      autoApprovalEnabled,
-      autoApprovalRules,
-      notificationFrequency
-=======
-router.patch('/:id/approval-settings', isAdmin, async (req, res) => {  try {
-    const {
-      isRoutineInspection,
-      autoApprovalEnabled,
-      autoApprovalRules
->>>>>>> 8f1c89d4
-    } = req.body;
-    
-    const workflow = await Workflow.findById(req.params.id);
-    
-    if (!workflow) {
-      return res.status(404).json({ message: 'Workflow not found' });
-    }
-    
-    // Check if user has access to this workflow (same organization)
-    if (workflow.organizationId.toString() !== req.user.organizationId) {
-      return res.status(403).json({ message: 'Access denied' });
-    }
-      // Update workflow properties
-    workflow.isRoutineInspection = isRoutineInspection;
-    workflow.autoApprovalEnabled = autoApprovalEnabled;
-    
-    // Update auto approval rules if provided
-    if (autoApprovalRules) {
-      workflow.autoApprovalRules = {
-        timeRangeStart: autoApprovalRules.timeRangeStart || '00:00',
-        timeRangeEnd: autoApprovalRules.timeRangeEnd || '23:59',
-        minValue: autoApprovalRules.minValue,
-        maxValue: autoApprovalRules.maxValue,
-        valueField: autoApprovalRules.valueField || 'responseText',
-        requirePhoto: typeof autoApprovalRules.requirePhoto === 'boolean' ? autoApprovalRules.requirePhoto : true,
-        frequencyLimit: autoApprovalRules.frequencyLimit,
-        frequencyPeriod: autoApprovalRules.frequencyPeriod || 'day'      };
-    }
-    
-    // Save the updated workflow
-    await workflow.save();
-    
-    res.json(workflow);
-  } catch (err) {
-    console.error('Error updating workflow approval settings:', err.message);
-    
-    if (err.kind === 'ObjectId') {
-      return res.status(404).json({ message: 'Workflow not found' });
-    }
-    
-    res.status(500).json({ message: 'Server error' });
-  }
-});
-
+import express from 'express';
+import Workflow from '../models/Workflow.js';
+import { auth, isAdmin, sameOrganization, canEditWorkflow } from '../middleware/auth.js';
+import { validateWorkflow, validateQuery } from '../validation/middleware.js';
+
+const router = express.Router();
+
+// @route   GET api/workflows
+// @desc    Get all workflows for the user's organization
+// @access  Private
+router.get('/', auth, validateQuery.workflowFilters, async (req, res) => {
+  try {
+    const workflows = await Workflow.find({ organizationId: req.user.organizationId });
+    res.json(workflows);  } catch (err) {
+    console.error('Error fetching workflows:', err.message);
+    res.status(500).json({ message: 'Server error' });
+  }
+});
+
+// @route   GET api/workflows/categories
+// @desc    Get all unique workflow categories in the organization
+// @access  Private
+router.get('/categories', auth, async (req, res) => {
+  try {
+    const uniqueCategories = await Workflow.distinct('category', { organizationId: req.user.organizationId });
+    res.json(uniqueCategories);
+  } catch (err) {
+    console.error('Error fetching workflow categories:', err.message);
+    res.status(500).json({ message: 'Server error' });
+  }
+});
+
+// @route   GET api/workflows/:id
+// @desc    Get workflow by ID
+// @access  Private
+router.get('/:id', auth, async (req, res) => {
+  try {
+    const workflow = await Workflow.findById(req.params.id);
+    
+    if (!workflow) {
+      return res.status(404).json({ message: 'Workflow not found' });
+    }
+    
+    // Check if user has access to this workflow (same organization)
+    if (workflow.organizationId.toString() !== req.user.organizationId) {
+      return res.status(403).json({ message: 'Access denied' });
+    }
+    
+    res.json(workflow);
+  } catch (err) {
+    console.error('Error fetching workflow:', err.message);
+    
+    if (err.kind === 'ObjectId') {
+      return res.status(404).json({ message: 'Workflow not found' });
+    }
+    
+    res.status(500).json({ message: 'Server error' });
+  }
+});
+
+// @route   POST api/workflows
+// @desc    Create a new workflow
+// @access  Private (Admin only)
+router.post('/', isAdmin, validateWorkflow.create, async (req, res) => {
+  try {
+    const { name, category, description, steps } = req.body;
+    
+    // Input is already validated by middleware
+      // Create new workflow
+    const workflow = new Workflow({
+      name,
+      category,
+      description,
+      steps,
+      organizationId: req.user.organizationId,
+      createdBy: req.user.id
+    });
+    
+    // Save workflow
+    await workflow.save();
+    
+    res.json(workflow);
+  } catch (err) {
+    console.error('Error creating workflow:', err.message);
+    res.status(500).json({ message: 'Server error' });
+  }
+});
+
+// @route   PUT api/workflows/:id
+// @desc    Update a workflow
+// @access  Private (Admin or Creator only)
+router.put('/:id', canEditWorkflow, validateWorkflow.update, async (req, res) => {
+  try {
+    const { name, category, description, steps } = req.body;
+    
+    // Input is already validated by middleware
+    
+    // Use the workflow from middleware
+    let workflow = req.workflow;
+    
+    // Update workflow
+    workflow = await Workflow.findByIdAndUpdate(
+      req.params.id,
+      { $set: { name, category, description, steps } },
+      { new: true }
+    );
+    
+    res.json(workflow);
+  } catch (err) {
+    console.error('Error updating workflow:', err.message);
+    
+    if (err.kind === 'ObjectId') {
+      return res.status(404).json({ message: 'Workflow not found' });
+    }
+    
+    res.status(500).json({ message: 'Server error' });
+  }
+});
+
+// @route   DELETE api/workflows/:id
+// @desc    Delete a workflow
+// @access  Private (Admin or Creator only)
+router.delete('/:id', canEditWorkflow, async (req, res) => {
+  try {
+    // Use the workflow from middleware
+    const workflow = req.workflow;
+    
+    await workflow.deleteOne();
+    
+    res.json({ message: 'Workflow removed' });
+  } catch (err) {
+    console.error('Error deleting workflow:', err.message);
+    
+    if (err.kind === 'ObjectId') {
+      return res.status(404).json({ message: 'Workflow not found' });
+    }
+    
+    res.status(500).json({ message: 'Server error' });
+  }
+});
+
+// @route   POST api/workflows/duplicate/:id
+// @desc    Duplicate a workflow
+// @access  Private (Admin only)
+router.post('/duplicate/:id', isAdmin, async (req, res) => {
+  try {
+    const workflow = await Workflow.findById(req.params.id);
+    
+    if (!workflow) {
+      return res.status(404).json({ message: 'Workflow not found' });
+    }
+    
+    // Check if user has access to duplicate this workflow (same organization)
+    if (workflow.organizationId.toString() !== req.user.organizationId) {
+      return res.status(403).json({ message: 'Access denied' });
+    }
+      // Create new workflow based on the existing one
+    const newWorkflow = new Workflow({
+      name: `${workflow.name} (Copy)`,
+      category: workflow.category,
+      description: workflow.description,
+      steps: workflow.steps,
+      organizationId: req.user.organizationId,
+      createdBy: req.user.userId
+    });
+    
+    // Save new workflow
+    await newWorkflow.save();
+    
+    res.json(newWorkflow);
+  } catch (err) {
+    console.error('Error duplicating workflow:', err.message);
+    
+    if (err.kind === 'ObjectId') {
+      return res.status(404).json({ message: 'Workflow not found' });
+    }
+      res.status(500).json({ message: 'Server error' });
+  }
+});
+
+// @route   PATCH api/workflows/:id/approval-settings
+// @desc    Update workflow approval settings
+// @access  Private (Admin only)
+router.patch('/:id/approval-settings', isAdmin, async (req, res) => {
+  try {    const {
+      isRoutineInspection,
+      autoApprovalEnabled,
+      autoApprovalRules,
+      notificationFrequency
+    } = req.body;
+    
+    const workflow = await Workflow.findById(req.params.id);
+    
+    if (!workflow) {
+      return res.status(404).json({ message: 'Workflow not found' });
+    }
+    
+    // Check if user has access to this workflow (same organization)
+    if (workflow.organizationId.toString() !== req.user.organizationId) {
+      return res.status(403).json({ message: 'Access denied' });
+    }
+      // Update workflow properties
+    workflow.isRoutineInspection = isRoutineInspection;
+    workflow.autoApprovalEnabled = autoApprovalEnabled;
+    
+    // Update auto approval rules if provided
+    if (autoApprovalRules) {
+      workflow.autoApprovalRules = {
+        timeRangeStart: autoApprovalRules.timeRangeStart || '00:00',
+        timeRangeEnd: autoApprovalRules.timeRangeEnd || '23:59',
+        minValue: autoApprovalRules.minValue,
+        maxValue: autoApprovalRules.maxValue,
+        valueField: autoApprovalRules.valueField || 'responseText',
+        requirePhoto: typeof autoApprovalRules.requirePhoto === 'boolean' ? autoApprovalRules.requirePhoto : true,
+        frequencyLimit: autoApprovalRules.frequencyLimit,
+        frequencyPeriod: autoApprovalRules.frequencyPeriod || 'day'      };
+    }
+    
+    // Save the updated workflow
+    await workflow.save();
+    
+    res.json(workflow);
+  } catch (err) {
+    console.error('Error updating workflow approval settings:', err.message);
+    
+    if (err.kind === 'ObjectId') {
+      return res.status(404).json({ message: 'Workflow not found' });
+    }
+    
+    res.status(500).json({ message: 'Server error' });
+  }
+});
+
 export default router;